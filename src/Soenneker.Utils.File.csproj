--- conflicted
+++ resolved
@@ -37,12 +37,7 @@
         <None Include="..\LICENSE" Pack="true" PackagePath="\" />
         <None Include="..\icon.png" Pack="true" PackagePath="\" />
         <PackageReference Include="Microsoft.Extensions.Logging.Abstractions" Version="8.0.0" />
-<<<<<<< HEAD
-=======
-        
-        <PackageReference Include="Soenneker.Extensions.Task" Version="2.1.37" />
-        <PackageReference Include="Soenneker.Extensions.ValueTask" Version="2.1.32" />
->>>>>>> 7eae6a48
+
         <PackageReference Include="Soenneker.Utils.MemoryStream" Version="2.1.262" />
     </ItemGroup>
 </Project>